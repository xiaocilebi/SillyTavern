--- conflicted
+++ resolved
@@ -76,21 +76,12 @@
 
     await store.beginUpdate();
 
-<<<<<<< HEAD
-    for (const item of items) {
-        const text = item.text;
-        const hash = item.hash;
-        const index = item.index;
-        const vector = await getVector(source, sourceSettings, text);
-        await store.upsertItem({ vector: vector, metadata: { hash, text, index } });
-=======
     const vectors = await getBatchVector(source, items.map(x => x.text));
 
     for (let i = 0; i < items.length; i++) {
         const item = items[i];
         const vector = vectors[i];
         await store.upsertItem({ vector: vector, metadata: { hash: item.hash, text: item.text, index: item.index } });
->>>>>>> 625a07ac
     }
 
     await store.endUpdate();
