--- conflicted
+++ resolved
@@ -163,13 +163,9 @@
     SCALE: 'scale',
     OPENROUTER: 'openrouter',
     AI21: 'ai21',
-<<<<<<< HEAD
-    PALM: 'palm',
-    TOGETHERAI: 'togetherai',
-=======
     MAKERSUITE: 'makersuite',
     MISTRALAI: 'mistralai',
->>>>>>> e74e9254
+    TOGETHERAI: 'togetherai',
 };
 
 const prefixMap = selected_group ? {
@@ -214,11 +210,8 @@
     claude_model: 'claude-instant-v1',
     google_model: 'gemini-pro',
     ai21_model: 'j2-ultra',
-<<<<<<< HEAD
     togetherai_model: 'togethercomputer/GPT-NeoXT-Chat-Base-20B',  // unsure here
-=======
     mistralai_model: 'mistral-medium',
->>>>>>> e74e9254
     windowai_model: '',
     openrouter_model: openrouter_website_model,
     openrouter_use_fallback: false,
@@ -274,11 +267,8 @@
     claude_model: 'claude-instant-v1',
     google_model: 'gemini-pro',
     ai21_model: 'j2-ultra',
-<<<<<<< HEAD
     togetherai_model: 'togethercomputer/GPT-NeoXT-Chat-Base-20B',  // unsure here
-=======
     mistralai_model: 'mistral-medium',
->>>>>>> e74e9254
     windowai_model: '',
     openrouter_model: openrouter_website_model,
     openrouter_use_fallback: false,
@@ -1277,13 +1267,10 @@
             return oai_settings.openrouter_model !== openrouter_website_model ? oai_settings.openrouter_model : null;
         case chat_completion_sources.AI21:
             return oai_settings.ai21_model;
-<<<<<<< HEAD
         case chat_completion_sources.TOGETHERAI:
             return oai_settings.togetherai_model;
-=======
         case chat_completion_sources.MISTRALAI:
             return oai_settings.mistralai_model;
->>>>>>> e74e9254
         default:
             throw new Error(`Unknown chat completion source: ${oai_settings.chat_completion_source}`);
     }
@@ -1471,11 +1458,8 @@
     const isAI21 = oai_settings.chat_completion_source == chat_completion_sources.AI21;
     const isGoogle = oai_settings.chat_completion_source == chat_completion_sources.MAKERSUITE;
     const isOAI = oai_settings.chat_completion_source == chat_completion_sources.OPENAI;
-<<<<<<< HEAD
     const isTogetherAI = oai_settings.chat_completion_source == chat_completion_sources.TOGETHERAI;
-=======
     const isMistral = oai_settings.chat_completion_source == chat_completion_sources.MISTRALAI;
->>>>>>> e74e9254
     const isTextCompletion = (isOAI && textCompletionModels.includes(oai_settings.openai_model)) || (isOpenRouter && oai_settings.openrouter_force_instruct && power_user.instruct.enabled);
     const isQuiet = type === 'quiet';
     const isImpersonate = type === 'impersonate';
@@ -1583,15 +1567,11 @@
         generate_data['stop_tokens'] = [name1 + ':', oai_settings.new_chat_prompt, oai_settings.new_group_chat_prompt];
     }
 
-<<<<<<< HEAD
-    if ((isOAI || isOpenRouter || isTogetherAI) && oai_settings.seed >= 0) {
-=======
     if (isMistral) {
         generate_data['safe_mode'] = false; // already defaults to false, but just incase they change that in the future.
     }
 
-    if ((isOAI || isOpenRouter || isMistral) && oai_settings.seed >= 0) {
->>>>>>> e74e9254
+    if ((isOAI || isOpenRouter || isMistral || isTogetherAI) && oai_settings.seed >= 0) {
         generate_data['seed'] = oai_settings.seed;
     }
 
@@ -2380,13 +2360,10 @@
     $(`#model_google_select option[value="${oai_settings.google_model}"`).attr('selected', true);
     $('#model_ai21_select').val(oai_settings.ai21_model);
     $(`#model_ai21_select option[value="${oai_settings.ai21_model}"`).attr('selected', true);
-<<<<<<< HEAD
     $('#model_togetherai_select').val(oai_settings.togetherai_model);
     $(`#model_togetherai_select option[value="${oai_settings.togetherai_model}"`).attr('selected', true);
-=======
     $('#model_mistralai_select').val(oai_settings.mistralai_model);
     $(`#model_mistralai_select option[value="${oai_settings.mistralai_model}"`).attr('selected', true);
->>>>>>> e74e9254
     $('#openai_max_context').val(oai_settings.openai_max_context);
     $('#openai_max_context_counter').val(`${oai_settings.openai_max_context}`);
     $('#model_openrouter_select').val(oai_settings.openrouter_model);
@@ -2564,12 +2541,9 @@
         openrouter_group_models: settings.openrouter_group_models,
         openrouter_sort_models: settings.openrouter_sort_models,
         ai21_model: settings.ai21_model,
-<<<<<<< HEAD
         togetherai_model: settings.togetherai_model,
-=======
         mistralai_model: settings.mistralai_model,
         google_model: settings.google_model,
->>>>>>> e74e9254
         temperature: settings.temp_openai,
         frequency_penalty: settings.freq_pen_openai,
         presence_penalty: settings.pres_pen_openai,
@@ -2940,12 +2914,9 @@
         openrouter_group_models: ['#openrouter_group_models', 'openrouter_group_models', false],
         openrouter_sort_models: ['#openrouter_sort_models', 'openrouter_sort_models', false],
         ai21_model: ['#model_ai21_select', 'ai21_model', false],
-<<<<<<< HEAD
         togetherai_model: ['#model_togetherai_select', 'togetherai_model', false],
-=======
         mistralai_model: ['#model_mistralai_select', 'mistralai_model', false],
         google_model: ['#model_google_select', 'google_model', false],
->>>>>>> e74e9254
         openai_max_context: ['#openai_max_context', 'openai_max_context', false],
         openai_max_tokens: ['#openai_max_tokens', 'openai_max_tokens', false],
         wrap_in_quotes: ['#wrap_in_quotes', 'wrap_in_quotes', true],
@@ -3123,12 +3094,12 @@
         console.log('AI21 model changed to', value);
         oai_settings.ai21_model = value;
     }
-
-<<<<<<< HEAD
+  
     if ($(this).is('#model_togetherai_select')) {
         console.log('TogetherAI model changed to', value);
         oai_settings.togetherai_model = value;
-=======
+    }
+  
     if ($(this).is('#model_google_select')) {
         console.log('Google model changed to', value);
         oai_settings.google_model = value;
@@ -3137,7 +3108,6 @@
     if ($(this).is('#model_mistralai_select')) {
         console.log('MistralAI model changed to', value);
         oai_settings.mistralai_model = value;
->>>>>>> e74e9254
     }
 
     if (oai_settings.chat_completion_source == chat_completion_sources.SCALE) {
@@ -3424,7 +3394,6 @@
         }
     }
 
-<<<<<<< HEAD
     if (oai_settings.chat_completion_source == chat_completion_sources.TOGETHERAI) {
         const api_key_togetherai = String($('#api_key_togetherai').val()).trim();
 
@@ -3434,7 +3403,9 @@
 
         if (!secret_state[SECRET_KEYS.TOGETHERAI]) {
             console.log('No secret key saved for TogetherAI');
-=======
+        }
+    }
+  
     if (oai_settings.chat_completion_source == chat_completion_sources.MISTRALAI) {
         const api_key_mistralai = String($('#api_key_mistralai').val()).trim();
 
@@ -3444,7 +3415,6 @@
 
         if (!secret_state[SECRET_KEYS.MISTRALAI]) {
             console.log('No secret key saved for MistralAI');
->>>>>>> e74e9254
             return;
         }
     }
@@ -3481,13 +3451,11 @@
     else if (oai_settings.chat_completion_source == chat_completion_sources.AI21) {
         $('#model_ai21_select').trigger('change');
     }
-<<<<<<< HEAD
     else if (oai_settings.chat_completion_source == chat_completion_sources.TOGETHERAI) {
         $('#model_togetherai_select').trigger('change');
-=======
+    }
     else if (oai_settings.chat_completion_source == chat_completion_sources.MISTRALAI) {
         $('#model_mistralai_select').trigger('change');
->>>>>>> e74e9254
     }
     $('[data-source]').each(function () {
         const validSources = $(this).data('source').split(',');
@@ -3866,11 +3834,8 @@
     $('#openrouter_group_models').on('change', onOpenrouterModelSortChange);
     $('#openrouter_sort_models').on('change', onOpenrouterModelSortChange);
     $('#model_ai21_select').on('change', onModelChange);
-<<<<<<< HEAD
     $('#model_togetherai_select').on('change', onModelChange);
-=======
     $('#model_mistralai_select').on('change', onModelChange);
->>>>>>> e74e9254
     $('#settings_preset_openai').on('change', onSettingsPresetChange);
     $('#new_oai_preset').on('click', onNewPresetClick);
     $('#delete_oai_preset').on('click', onDeletePresetClick);
