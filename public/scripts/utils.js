--- conflicted
+++ resolved
@@ -834,7 +834,6 @@
 }
 
 /**
-<<<<<<< HEAD
  * Loads either a CSS or JS file and appends it to the appropriate document section.
  * 
  * @param {string} url - The URL of the file to be loaded.
@@ -866,14 +865,13 @@
     });
 }
 
-=======
+/**
  * Creates a thumbnail from a data URL.
  * @param {string} dataUrl The data URL encoded data of the image.
  * @param {number} maxWidth The maximum width of the thumbnail.
  * @param {number} maxHeight The maximum height of the thumbnail.
  * @returns {Promise<string>} A promise that resolves to the thumbnail data URL.
  */
->>>>>>> 2685bf95
 export function createThumbnail(dataUrl, maxWidth, maxHeight) {
     return new Promise((resolve, reject) => {
         const img = new Image();
